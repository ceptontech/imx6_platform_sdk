--- conflicted
+++ resolved
@@ -19,6 +19,10 @@
 
 include $(SDK_ROOT)/mk/common.mk
 
+# Alias 'test' to 'TEST' for easier command line typing.
+ifdef test
+TEST = $(test)
+endif
 
 # Provide default value of TEST if not set.
 TEST ?= ALL
@@ -31,131 +35,90 @@
 # Pass the selected test name to the unit test app.
 DEFINES +=-DSTANDALONE -DSDK_TEST=$(TEST)_test
 
-# Set up to link application. Subdirectories will archive objects into sdk_unit_test.a
-# but not try to link the application executable since LINK_APP is not set.
+# Set up to link application.
 export APP_NAME = sdk_unit_test
-export APP_LIB_NAME = sdk_unit_test.a
-
-<<<<<<< HEAD
-# Set this to enable linking of the application executable.
-LINK_APP = true
-
-# Subdirectories included in the build.
-=======
-APP_ELF = $(APP_OUTPUT_ROOT)/$(APP_NAME)_$(TEST).elf
+LINK_APP = 1
 
 # Tests included in the build for all targets and boards.
->>>>>>> e7fd5231
 define SUBDIRS
-	$(BOARD_ROOT)
-	$(SDK_LIB_ROOT)/drivers/audio/test
-	$(SDK_LIB_ROOT)/drivers/cpu_utility/test
-	$(SDK_LIB_ROOT)/drivers/gic/test
-	$(SDK_LIB_ROOT)/drivers/hdmi/test
-	$(SDK_LIB_ROOT)/drivers/i2c/test
-	$(SDK_LIB_ROOT)/drivers/ipu/test
-	$(SDK_LIB_ROOT)/drivers/ocotp/test
-	$(SDK_LIB_ROOT)/drivers/pmu/test
-	$(SDK_LIB_ROOT)/drivers/rtc/test
-	$(SDK_LIB_ROOT)/drivers/sdma/test
-        $(SDK_LIB_ROOT)/drivers/smbus/test
-	$(SDK_LIB_ROOT)/drivers/tempmon/test
-	$(SDK_LIB_ROOT)/drivers/timer/test
-	$(SDK_LIB_ROOT)/drivers/uart/test
-	$(SDK_LIB_ROOT)/drivers/usdhc/test
-	$(SDK_LIB_ROOT)/drivers/vdoa/test
-	$(SDK_LIB_ROOT)/drivers/vpu/test
+    $(SDK_LIB_ROOT)/drivers/audio/test
+    $(SDK_LIB_ROOT)/drivers/cpu_utility/test
+    $(SDK_LIB_ROOT)/common/filesystem/test
+    $(SDK_LIB_ROOT)/drivers/gic/test
+    $(SDK_LIB_ROOT)/drivers/hdmi/test
+    $(SDK_LIB_ROOT)/drivers/i2c/test
+    $(SDK_LIB_ROOT)/drivers/ipu/test
+    $(SDK_LIB_ROOT)/drivers/ocotp/test
+    $(SDK_LIB_ROOT)/drivers/pmu/test
+    $(SDK_LIB_ROOT)/drivers/rtc/test
+    $(SDK_LIB_ROOT)/drivers/sdma/test
+    $(SDK_LIB_ROOT)/drivers/tempmon/test
+    $(SDK_LIB_ROOT)/drivers/timer/test
+    $(SDK_LIB_ROOT)/drivers/uart/test
+    $(SDK_LIB_ROOT)/drivers/usdhc/test
+    $(SDK_LIB_ROOT)/drivers/vdoa/test
+    $(SDK_LIB_ROOT)/drivers/vpu/test
 endef
 
 # Tests that are only available on the evb.
 ifeq "$(BOARD)" "evb"
-	SUBDIRS += \
-		$(SDK_LIB_ROOT)/drivers/enet/test \
-		$(SDK_LIB_ROOT)/drivers/gpmi/test \
-		$(SDK_LIB_ROOT)/drivers/gpu/test \
-		$(SDK_LIB_ROOT)/drivers/keypad/test \
-		$(SDK_LIB_ROOT)/drivers/pcie/test \
-		$(SDK_LIB_ROOT)/drivers/spi/test \
-		$(SDK_LIB_ROOT)/drivers/wdog/test
+    SUBDIRS += \
+        $(SDK_LIB_ROOT)/drivers/enet/test \
+        $(SDK_LIB_ROOT)/drivers/gpmi/test \
+        $(SDK_LIB_ROOT)/drivers/gpu/test \
+        $(SDK_LIB_ROOT)/drivers/keypad/test \
+        $(SDK_LIB_ROOT)/drivers/pcie/test \
+        $(SDK_LIB_ROOT)/drivers/spi/test \
+        $(SDK_LIB_ROOT)/drivers/wdog/test
 endif
 
 # Tests that apply to either evb or sabre_ai.
 ifneq "$(filter evb sabre_ai,$(BOARD))" ""
-	SUBDIRS += \
-		$(SDK_LIB_ROOT)/drivers/mipi/test \
-		$(SDK_LIB_ROOT)/drivers/usb/test
+    SUBDIRS += \
+        $(SDK_LIB_ROOT)/drivers/mipi/test \
+        $(SDK_LIB_ROOT)/drivers/usb/test
 endif
 
 # Tests that are only available on the sabre_ai board.
 ifeq "$(BOARD)" "sabre_ai"
-	SUBDIRS += \
-		$(SDK_LIB_ROOT)/drivers/flexcan/test \
-		$(SDK_LIB_ROOT)/drivers/eim/test
+    SUBDIRS += \
+        $(SDK_LIB_ROOT)/drivers/flexcan/test \
+        $(SDK_LIB_ROOT)/drivers/eim/test
 endif
 
-# Camera is only available on the smart_device board.
+# Tests only available on the smart_device board.
 ifeq "$(BOARD)" "smart_device"
-	SUBDIRS += \
-		$(SDK_LIB_ROOT)/drivers/camera/test \
-		$(SDK_LIB_ROOT)/drivers/keypad/test \
-                $(SDK_LIB_ROOT)/drivers/spi/test \
-                $(SDK_LIB_ROOT)/drivers/board_id/test
+    SUBDIRS += \
+        $(SDK_LIB_ROOT)/drivers/camera/test \
+        $(SDK_LIB_ROOT)/drivers/keypad/test
 endif
 
 # PWM is available on all but sabre_lite.
 ifneq "$(BOARD)" "sabre_lite"
-	SUBDIRS += $(SDK_LIB_ROOT)/drivers/pwm/test
+    SUBDIRS += $(SDK_LIB_ROOT)/drivers/pwm/test
 endif
 
 # SATA is only available on the mx6dq.
 ifeq "$(TARGET)" "mx6dq"
-	SUBDIRS += $(SDK_LIB_ROOT)/drivers/sata/test
+    SUBDIRS += $(SDK_LIB_ROOT)/drivers/sata/test
 endif
 
 # Local source files.
 define SOURCES
-	$(APPS_ROOT)/common/platform_init.c
-	src/unit_test_main.c
-	src/all_test.c
-        $(APPS_ROOT)/obds/src/tests/audio_ssi_test.c
-        $(APPS_ROOT)/obds/src/tests/ddr_test.c
-        $(APPS_ROOT)/obds/src/tests/imx_spi_nor_test.c
-        $(APPS_ROOT)/obds/src/tests/snvs_srtc_obds_test.c
-        $(APPS_ROOT)/obds/src/tests/enet_mx6dldq_test.c
-        $(APPS_ROOT)/obds/src/tests/mmcsd_test.c
-        $(APPS_ROOT)/obds/src/tests/i2c_check_light_sensor_isl29023.c
-        $(APPS_ROOT)/obds/src/tests/i2c_device_barometer_ppl3115.c
-        $(APPS_ROOT)/obds/src/tests/i2c_device_digital_compass_mag3110.c
-        $(APPS_ROOT)/obds/src/tests/i2c_device_digital_compass_mag3112.c
-        $(APPS_ROOT)/obds/src/tests/i2c_device_id_check_mma8450.c
-        $(APPS_ROOT)/obds/src/tests/i2c_device_id_check_mma8451.c
-        $(APPS_ROOT)/obds/src/tests/i2c_device_id_check_p1003_tsc.c
-        $(APPS_ROOT)/obds/src/tests/i2c_device_temp_sensor_emc1046.c
-        $(APPS_ROOT)/obds/src/tests/i2c_device_zigbee_mc1323.c
-        $(APPS_ROOT)/obds/src/tests/touch_screen_max11801.c
-        $(APPS_ROOT)/obds/src/tests/i2c_dev_tests.c
-        $(APPS_ROOT)/obds/src/tests/pmic_da9053.c
-        $(APPS_ROOT)/obds/src/tests/pmic_lt3589.c
-        $(APPS_ROOT)/obds/src/tests/pmic_max17135.c
-        $(APPS_ROOT)/obds/src/tests/pmic_mc13892.c
-        $(APPS_ROOT)/obds/src/tests/i2c_device_pmic_pf0100.c
-        $(APPS_ROOT)/obds/src/tests/deserializer_ds90ur124.c
-        $(APPS_ROOT)/obds/src/tests/fm_tuner_si476x_test.c
-        $(APPS_ROOT)/obds/src/tests/gps_test.c
-        $(APPS_ROOT)/obds/src/tests/i2c_eeprom_at24cxx_test.c
-        $(APPS_ROOT)/obds/src/tests/mlb_os81050.c
-        $(APPS_ROOT)/obds/src/tests/srtc_test.c
-        $(APPS_ROOT)/obds/src/tests/touch_button_test.c
-        $(APPS_ROOT)/obds/src/tests/touch_screen.c
-        $(APPS_ROOT)/obds/src/tests/video_dec_adv7180.c
-        $(APPS_ROOT)/obds/src/tests/video_dec_ARD_MB_reset_button.c
-        $(APPS_ROOT)/obds/src/tests/video_dec_ARD_MBrst_from_cpu_expander.c
+    $(APPS_ROOT)/common/platform_init.c
+    src/unit_test_main.c
+    src/all_test.c
 endef
 
+# Subdirectories will archive objects into libsdk_unit_test.a
+# but not try to link the application executable since LINK_APP is not set.
+$(SUBDIRS):: export ARCHIVE_APP_OBJECTS=1
+
 # Need to include the SDK library!
-LIBRARIES := \
-	$(LIBSDK) \
-	$(LIBBOARD)
+LIBRARIES = \
+    $(LIBSDK) \
+    $(LIBBOARD) \
+    $(LIBAPP)
 
 # Specify our linker script.
 LD_FILE = $(APPS_ROOT)/common/basic_sdk_app.ld
@@ -163,5 +126,33 @@
 # Add common to include paths.
 INCLUDES += -I$(APPS_ROOT)/common
 
+# Standard targets.
+include $(SDK_ROOT)/mk/targets.mk
 
-include $(SDK_ROOT)/mk/targets.mk+# Special rules to force rebuilding of the unit test app when the TEST variable is
+# changed. These rules must come after the inclusion of targets.mk because they
+# depend upon variables defined in that file.
+
+# The most recent value of the TEST variable is written to a current_test.txt file
+# in the app's output directory. Here we construct the filename and read its current
+# contents.
+current_test_file := $(APP_OUTPUT_ROOT)/current_test.txt
+current_test_name := $(shell [ -f $(current_test_file) ] && cat $(current_test_file))
+
+# Delete the current test name file if the currently selected test doesn't match the
+# one recorded in it.
+ifneq "$(TEST)" "$(current_test_name)"
+#$(info Deleting $(current_test_file); last test was $(current_test_name))
+$(shell rm -f $(current_test_file))
+#else
+#$(info Last test $(current_test_name) matches current test $(TEST))
+endif
+
+# Object files and the application executable depend on the current test file. This
+# forces rebuilding if the file doesn't exist, i.e. if we deleted it above.
+$(OBJECTS_ALL) $(APP_ELF): $(current_test_file)
+
+# To rebuild the current test file, just write the value of TEST into it.
+$(current_test_file):
+	echo "$(TEST)" > $(current_test_file)
+#	echo "Updated current test to $(TEST)"
