--- conflicted
+++ resolved
@@ -85,7 +85,6 @@
         printf("Configure %s failed.\n", snd_card->name);
         return -1;
     }
-<<<<<<< HEAD
 #ifdef ESAI_AC97_SUPPORT
     /* enable L1 cache for mx6dq and mx6sdl */
     arm_icache_enable();
@@ -111,7 +110,6 @@
     pcm_file->buf = (unsigned char *)ac97_pattern;
     pcm_file->size = sizeof(ac97_pattern);
 #endif
-=======
     /*
      * CS42888 driver supports 48/44.1KHz only, although it was 
      * expected to support all sample rates.  When lower sample rate used,
@@ -137,7 +135,6 @@
 
      pcm_file->buf = buf_sr_48K;
      pcm_file->size *= 3; 
->>>>>>> b2b7128a
 
     while (1) {
         snd_card->ops->write(snd_card, pcm_file->buf, pcm_file->size, &bytes_written);
@@ -156,12 +153,9 @@
 #endif
     }
 
-<<<<<<< HEAD
-#ifndef ESAI_AC97_SUPPORT
-=======
     free(buf_sr_48K);
 
->>>>>>> b2b7128a
+#ifndef ESAI_AC97_SUPPORT
     printf(" Do you hear audio from headphone? (y/n)\n");
 
     do {
