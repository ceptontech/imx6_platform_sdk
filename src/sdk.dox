--- conflicted
+++ resolved
@@ -51,11 +51,9 @@
 
 @defgroup diag_enet Ethernet
 
-<<<<<<< HEAD
 @defgroup diag_gpio GPIO
-=======
+
 @defgroup tempmon Temperature Monitor
->>>>>>> d7f5a765
 
 
  */
